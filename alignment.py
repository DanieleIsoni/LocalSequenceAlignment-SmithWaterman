--- conflicted
+++ resolved
@@ -99,11 +99,7 @@
 class Alignments(object):
     """Represents a list of alignments
 
-<<<<<<< HEAD
     This has been created to have a structure to manage better the alignments found.
-=======
-    This has been created to have a structure to manage better the alignments found and the filtering of those.
->>>>>>> 55711b81
 
     Attributes:
         alignments (:obj:`list` of Alignment): This is the actual list of alignments
